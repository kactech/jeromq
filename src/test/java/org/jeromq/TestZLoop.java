/*
    Copyright other contributors as noted in the AUTHORS file.
                
    This file is part of 0MQ.

    0MQ is free software; you can redistribute it and/or modify it under
    the terms of the GNU Lesser General Public License as published by
    the Free Software Foundation; either version 3 of the License, or
    (at your option) any later version.
            
    0MQ is distributed in the hope that it will be useful,
    but WITHOUT ANY WARRANTY; without even the implied warranty of
    MERCHANTABILITY or FITNESS FOR A PARTICULAR PURPOSE.  See the
    GNU Lesser General Public License for more details.
        
    You should have received a copy of the GNU Lesser General Public License
    along with this program.  If not, see <http://www.gnu.org/licenses/>.
*/
package org.jeromq;

import org.jeromq.ZMQ;
import org.jeromq.ZMQ.Socket;
import org.jeromq.ZMQ.PollItem;
import org.junit.Test;


public class TestZLoop {

    @Test
    public void testZLoop() {
        printf (" * zloop: ");
        int rc = 0;
        //  @selftest
        ZContext ctx = new ZContext ();
        assert (ctx != null);
        
        Socket output = ctx.createSocket(ZMQ.PAIR);
        assert (output != null);
        output.bind("inproc://zloop.test");
        Socket input = ctx.createSocket(ZMQ.PAIR);
        assert (input != null);
        input.connect( "inproc://zloop.test");

        ZLoop loop = ZLoop.instance();
        assert (loop != null);
        loop.verbose (true);
        
        ZLoop.IZLoopHandler s_timer_event = new ZLoop.IZLoopHandler() {

            @Override
            public int handle(ZLoop loop, PollItem item, Object arg) {
                ((Socket)arg).send("PING", 0);
                return 0;
            }
        };
        
        ZLoop.IZLoopHandler s_socket_event = new ZLoop.IZLoopHandler() {

            @Override
            public int handle(ZLoop loop, PollItem item, Object arg) {
                //  Just end the reactor
                return -1;
            }
        };

        //  After 10 msecs, send a ping message to output
        loop.timer ( 10, 1, s_timer_event, output);
        
        //  When we get the ping message, end the reactor
        PollItem poll_input = new PollItem( input, ZMQ.POLLIN );
        rc = loop.poller (poll_input, s_socket_event, null);
        assert (rc == 0);
        loop.start ();

        loop.pollerEnd(poll_input);
<<<<<<< HEAD
        ctx.destroy();
        //  @end
        printf ("OK\n");
    }
    
    @Test(timeout = 1000)
    public void testZLoopEndReactorFromTimer() {
        printf (" * zloop end reactor from timer: ");
        int rc = 0;
        //  @selftest
        ZContext ctx = new ZContext ();
        assert (ctx != null);
        
        Socket output = ctx.createSocket(ZMQ.PAIR);
        assert (output != null);
        output.bind("inproc://zloop.test");
        Socket input = ctx.createSocket(ZMQ.PAIR);
        assert (input != null);
        input.connect( "inproc://zloop.test");

        ZLoop loop = ZLoop.instance();
        assert (loop != null);
        loop.verbose (true);
        
        ZLoop.IZLoopHandler s_timer_event = new ZLoop.IZLoopHandler() {

            @Override
            public int handle(ZLoop loop, PollItem item, Object arg) {
                ((Socket)arg).send("PING", 0);
                return 0;
            }
        };
        
        ZLoop.IZLoopHandler s_socket_event = new ZLoop.IZLoopHandler() {

            @Override
            public int handle(ZLoop loop, PollItem item, Object arg) {
                //  After 10 msecs, fire an event that ends the reactor
            	ZLoop.IZLoopHandler s_shutdown_event = new ZLoop.IZLoopHandler() {
                    @Override
                    public int handle(ZLoop loop, PollItem item, Object arg) {
                    	//  Just end the reactor
                        return -1;
                    }
                };
                loop.timer(10, 1, s_shutdown_event, s_shutdown_event);
                return 0;
            }
        };

        //  Fire event that sends a ping message to output
        loop.timer (0, 1, s_timer_event, output);
        
        //  When we get the ping message, end the reactor
        PollItem poll_input = new PollItem( input, ZMQ.POLLIN );
        rc = loop.poller (poll_input, s_socket_event, null);
        assert (rc == 0);
        loop.start ();

        loop.pollerEnd(poll_input);
=======
>>>>>>> d89fa27e
        ctx.destroy();
        //  @end
        printf ("OK\n");
    }
    
    @Test
    public void testZLoopAddTimerFromTimer() {
    	printf (" * zloop add timer from another timer: ");
        int rc = 0;
        //  @selftest
        ZContext ctx = new ZContext ();
        assert (ctx != null);
        
        Socket output = ctx.createSocket(ZMQ.PAIR);
        assert (output != null);
        output.bind("inproc://zloop.test");
        Socket input = ctx.createSocket(ZMQ.PAIR);
        assert (input != null);
        input.connect( "inproc://zloop.test");

        ZLoop loop = ZLoop.instance();
        assert (loop != null);
        loop.verbose (true);
        
        ZLoop.IZLoopHandler s_timer_event = new ZLoop.IZLoopHandler() {

            @Override
            public int handle(ZLoop loop, PollItem item, Object arg) {
            	final long now = System.currentTimeMillis();

            	ZLoop.IZLoopHandler s_timer_event2 = new ZLoop.IZLoopHandler() {	
					@Override
					public int handle(ZLoop loop, PollItem item, Object arg) {
						final long now2 = System.currentTimeMillis();
						assert (now2 >= now + 10);
						((Socket)arg).send("PING", 0);
						return 0;
					}
				};
				loop.timer(10, 1, s_timer_event2, arg);
                return 0;
            }
        };
        
        ZLoop.IZLoopHandler s_socket_event = new ZLoop.IZLoopHandler() {

            @Override
            public int handle(ZLoop loop, PollItem item, Object arg) {
                //  Just end the reactor
                return -1;
            }
        };

        //  After 10 msecs, fire a timer that registers 
        //  another timer that sends the ping message
        loop.timer ( 10, 1, s_timer_event, output);
        
        //  When we get the ping message, end the reactor
        PollItem poll_input = new PollItem( input, ZMQ.POLLIN );
        rc = loop.poller (poll_input, s_socket_event, null);
        assert (rc == 0);
        
        loop.start ();
        
        loop.pollerEnd(poll_input);
        ctx.destroy();
    	//  @end
        printf ("OK\n");
    }

    private static void printf(String s) {
        System.out.print(s);
    }
}<|MERGE_RESOLUTION|>--- conflicted
+++ resolved
@@ -73,69 +73,6 @@
         loop.start ();
 
         loop.pollerEnd(poll_input);
-<<<<<<< HEAD
-        ctx.destroy();
-        //  @end
-        printf ("OK\n");
-    }
-    
-    @Test(timeout = 1000)
-    public void testZLoopEndReactorFromTimer() {
-        printf (" * zloop end reactor from timer: ");
-        int rc = 0;
-        //  @selftest
-        ZContext ctx = new ZContext ();
-        assert (ctx != null);
-        
-        Socket output = ctx.createSocket(ZMQ.PAIR);
-        assert (output != null);
-        output.bind("inproc://zloop.test");
-        Socket input = ctx.createSocket(ZMQ.PAIR);
-        assert (input != null);
-        input.connect( "inproc://zloop.test");
-
-        ZLoop loop = ZLoop.instance();
-        assert (loop != null);
-        loop.verbose (true);
-        
-        ZLoop.IZLoopHandler s_timer_event = new ZLoop.IZLoopHandler() {
-
-            @Override
-            public int handle(ZLoop loop, PollItem item, Object arg) {
-                ((Socket)arg).send("PING", 0);
-                return 0;
-            }
-        };
-        
-        ZLoop.IZLoopHandler s_socket_event = new ZLoop.IZLoopHandler() {
-
-            @Override
-            public int handle(ZLoop loop, PollItem item, Object arg) {
-                //  After 10 msecs, fire an event that ends the reactor
-            	ZLoop.IZLoopHandler s_shutdown_event = new ZLoop.IZLoopHandler() {
-                    @Override
-                    public int handle(ZLoop loop, PollItem item, Object arg) {
-                    	//  Just end the reactor
-                        return -1;
-                    }
-                };
-                loop.timer(10, 1, s_shutdown_event, s_shutdown_event);
-                return 0;
-            }
-        };
-
-        //  Fire event that sends a ping message to output
-        loop.timer (0, 1, s_timer_event, output);
-        
-        //  When we get the ping message, end the reactor
-        PollItem poll_input = new PollItem( input, ZMQ.POLLIN );
-        rc = loop.poller (poll_input, s_socket_event, null);
-        assert (rc == 0);
-        loop.start ();
-
-        loop.pollerEnd(poll_input);
-=======
->>>>>>> d89fa27e
         ctx.destroy();
         //  @end
         printf ("OK\n");
@@ -205,6 +142,66 @@
     	//  @end
         printf ("OK\n");
     }
+    
+    @Test(timeout = 1000)
+    public void testZLoopEndReactorFromTimer() {
+        printf (" * zloop end reactor from timer: ");
+        int rc = 0;
+        //  @selftest
+        ZContext ctx = new ZContext ();
+        assert (ctx != null);
+        
+        Socket output = ctx.createSocket(ZMQ.PAIR);
+        assert (output != null);
+        output.bind("inproc://zloop.test");
+        Socket input = ctx.createSocket(ZMQ.PAIR);
+        assert (input != null);
+        input.connect( "inproc://zloop.test");
+
+        ZLoop loop = ZLoop.instance();
+        assert (loop != null);
+        loop.verbose (true);
+        
+        ZLoop.IZLoopHandler s_timer_event = new ZLoop.IZLoopHandler() {
+
+            @Override
+            public int handle(ZLoop loop, PollItem item, Object arg) {
+                ((Socket)arg).send("PING", 0);
+                return 0;
+            }
+        };
+        
+        ZLoop.IZLoopHandler s_socket_event = new ZLoop.IZLoopHandler() {
+
+            @Override
+            public int handle(ZLoop loop, PollItem item, Object arg) {
+                //  After 10 msecs, fire an event that ends the reactor
+            	ZLoop.IZLoopHandler s_shutdown_event = new ZLoop.IZLoopHandler() {
+                    @Override
+                    public int handle(ZLoop loop, PollItem item, Object arg) {
+                    	//  Just end the reactor
+                        return -1;
+                    }
+                };
+                loop.timer(10, 1, s_shutdown_event, s_shutdown_event);
+                return 0;
+            }
+        };
+
+        //  Fire event that sends a ping message to output
+        loop.timer (0, 1, s_timer_event, output);
+        
+        //  When we get the ping message, end the reactor
+        PollItem poll_input = new PollItem( input, ZMQ.POLLIN );
+        rc = loop.poller (poll_input, s_socket_event, null);
+        assert (rc == 0);
+        loop.start ();
+
+        loop.pollerEnd(poll_input);
+        ctx.destroy();
+        //  @end
+        printf ("OK\n");
+    }
 
     private static void printf(String s) {
         System.out.print(s);
